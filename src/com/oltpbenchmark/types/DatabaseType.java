package com.oltpbenchmark.types;

import java.util.EnumSet;
import java.util.HashMap;
import java.util.Map;

public enum DatabaseType {

    DB2,
    MYSQL,
    POSTGRES,
    ORACLE,
    SQLSERVER,
    SQLITE,
    AMAZONRDS,
    HSTORE,
    SQLAZURE,
    ASSCLOWN,
    HSQLDB,
    H2,
<<<<<<< HEAD
    NUODB
=======
    MONETDB,
>>>>>>> 0294891c
    ;
    
    public static final DatabaseType TEST_TYPE = DatabaseType.HSQLDB; 
    
    protected static final Map<Integer, DatabaseType> idx_lookup = new HashMap<Integer, DatabaseType>();
    protected static final Map<String, DatabaseType> name_lookup = new HashMap<String, DatabaseType>();
    static {
        for (DatabaseType vt : EnumSet.allOf(DatabaseType.class)) {
            DatabaseType.idx_lookup.put(vt.ordinal(), vt);
            DatabaseType.name_lookup.put(vt.name().toUpperCase(), vt);
        }
    }
    
    public static DatabaseType get(String name) {
        DatabaseType ret = DatabaseType.name_lookup.get(name.toUpperCase());
        return (ret);
    }
}<|MERGE_RESOLUTION|>--- conflicted
+++ resolved
@@ -18,11 +18,8 @@
     ASSCLOWN,
     HSQLDB,
     H2,
-<<<<<<< HEAD
+    MONETDB,
     NUODB
-=======
-    MONETDB,
->>>>>>> 0294891c
     ;
     
     public static final DatabaseType TEST_TYPE = DatabaseType.HSQLDB; 
